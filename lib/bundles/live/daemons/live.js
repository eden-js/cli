--- conflicted
+++ resolved
@@ -1,4 +1,3 @@
-
 // Require daemon
 const daemon = require('daemon');
 
@@ -49,25 +48,15 @@
    * @param  {Object}  opts
    */
   async _save (opts) {
-<<<<<<< HEAD
     // Get cache
-    let listeners = await this.eden.get('live.listen.' + opts.model + '.' + opts.id) || [];
-=======
-    // get cache
-    let listeners = await this.eden.get ('live.listen.' + opts.model.toLowerCase () + '.' + opts.id) || [];
->>>>>>> 22667bb5
+    let listeners = await this.eden.get('live.listen.' + opts.model.toLowerCase() + '.' + opts.id) || [];
 
     // Check length
     if (!listeners.length) return;
 
-<<<<<<< HEAD
     // Log to eden
-    this.logger.log('debug', 'sending live response on ' + opts.model + ' #' + opts.id, {
-=======
-    // log to eden
-    this.logger.log ('debug', 'sending live response on ' + opts.model.toLowerCase () + ' #' + opts.id, {
->>>>>>> 22667bb5
-      'class' : 'liveDaemon'
+    this.logger.log('debug', 'Sending live response on ' + opts.model.toLowerCase() + ' #' + opts.id, {
+      'class' : 'LiveDaemon'
     });
 
     // Get model
@@ -80,17 +69,10 @@
     let sent      = [];
     let sanitised = await Model.sanitise();
 
-<<<<<<< HEAD
     // Loop listeners
     listeners.forEach((listener) => {
       // Emit to socket
-      if (!sent.includes(listener.session)) socket.session(listener.session, 'live.update.' + opts.model + '.' + opts.id, sanitised);
-=======
-    // loop listeners
-    listeners.forEach ((listener) => {
-      // emit to socket
-      if (!sent.includes (listener.session)) socket.session (listener.session, 'live.update.' + opts.model.toLowerCase () + '.' + opts.id, sanitised);
->>>>>>> 22667bb5
+      if (!sent.includes(listener.session)) socket.session(listener.session, 'live.update.' + opts.model.toLowerCase() + '.' + opts.id, sanitised);
 
       // Push to sent
       sent.push(listener.session);
