
// Require helper
const helper = require('helper');

/**
 * Create live helper
 *
 * @extends helper
 */
class liveHelper extends helper {

  /**
   * Construct live helper
   */
  constructor () {
    // Run super
    super();

    // Bind methods
    this.deafen = this.deafen.bind(this);
    this.listen = this.listen.bind(this);
  }

  /**
   * Live listens to model
   *
   * @param  {String} sessionID
   * @param  {*}      Model
   * @param  {String} listenID
   *
   * @returns {Promise}
   */
  deafen (sessionID, Model, listenID) {
<<<<<<< HEAD
    // Call local
    return this.eden.call('live.deafen', sessionID, Model.constructor.name, Model.get('_id').toString(), listenID, true);
=======
    // call local
    return this.eden.call ('live.deafen', sessionID, Model.constructor.name.toLowerCase (), Model.get ('_id').toString (), listenID, true);
>>>>>>> 22667bb5
  }

  /**
   * Live listens to model
   *
   * @param  {String} sessionID
   * @param  {*}      Model
   * @param  {String} listenID
   *
   * @returns {Promise}
   */
  listen (sessionID, Model, listenID) {
<<<<<<< HEAD
    // Call local
    return this.eden.call('live.listen', sessionID, Model.constructor.name, Model.get('_id').toString(), listenID, true);
=======
    // call local
    return this.eden.call ('live.listen', sessionID, Model.constructor.name.toLowerCase (), Model.get ('_id').toString (), listenID, true);
>>>>>>> 22667bb5
  }
}

/**
 * Export live helper
 *
 * @type {liveHelper}
 */
exports = module.exports = new liveHelper();<|MERGE_RESOLUTION|>--- conflicted
+++ resolved
@@ -31,13 +31,8 @@
    * @returns {Promise}
    */
   deafen (sessionID, Model, listenID) {
-<<<<<<< HEAD
     // Call local
-    return this.eden.call('live.deafen', sessionID, Model.constructor.name, Model.get('_id').toString(), listenID, true);
-=======
-    // call local
-    return this.eden.call ('live.deafen', sessionID, Model.constructor.name.toLowerCase (), Model.get ('_id').toString (), listenID, true);
->>>>>>> 22667bb5
+    return this.eden.call('live.deafen', sessionID, Model.constructor.name.toLowerCase(), Model.get('_id').toString(), listenID, true);
   }
 
   /**
@@ -50,13 +45,8 @@
    * @returns {Promise}
    */
   listen (sessionID, Model, listenID) {
-<<<<<<< HEAD
     // Call local
-    return this.eden.call('live.listen', sessionID, Model.constructor.name, Model.get('_id').toString(), listenID, true);
-=======
-    // call local
-    return this.eden.call ('live.listen', sessionID, Model.constructor.name.toLowerCase (), Model.get ('_id').toString (), listenID, true);
->>>>>>> 22667bb5
+    return this.eden.call('live.listen', sessionID, Model.constructor.name.toLowerCase(), Model.get('_id').toString(), listenID, true);
   }
 }
 
