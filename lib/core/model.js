--- conflicted
+++ resolved
@@ -1,274 +1,244 @@
-
-// require dependencies
-const dot       = require ('dot-prop');
-const eden      = require ('eden');
-const mongodb   = require ('mongodb');
-const mongorito = require ('mongorito');
-
-/**
- * build model
- */
-class Model extends mongorito.Model {
-  /**
-   * construct model entity
-   */
-  constructor () {
-    // run super
-    super (...arguments);
-
-    // bind methods
-    this.model = this.model.bind (this);
-  }
-
-  /**
-   * gets model
-   *
-   * @param key
-   * @returns {Promise}
-   */
-  async model (key) {
-    // return get
-    return this.get (key);
-  }
-}
-
-/**
- * build middleware class
- *
- * @type {[type]}
- */
-class middleware {
-  /**
-   * construct model middleware
-   */
-  constructor () {
-    // use middleware
-    Model.use (() => store => next => action => {
-      // run middleware
-      return this.middleware (store, next, action);
-    });
-  }
-
-  /**
-   * sanitises field to object
-   *
-   * @param  {Object} field
-   *
-   * @return {Object|*}
-   */
-  sanitise (field) {
-    // check field
-    if (!(field instanceof mongorito.Model)) return field;
-
-    // save field if not saved
-    if (!field.get ('_id')) return false;
-
-    // return object
-    return {
-      'id'    : field.get ('_id').toString (),
-      'model' : field.constructor.name
-    };
-  }
-
-  /**
-   * middleware Function
-   *
-   * @param  {*}        store
-   * @param  {Function} next
-   * @param  {Object}   action
-   *
-   * @return {Promise}
-   */
-<<<<<<< HEAD
-  async _save (next) {
-    // run attributes
-    this.__attributes ();
-
-    // check id
-    if (!this.get ('_id')) {
-      // hook create
-      await eden.hook (this.constructor.name + '.create', this, async () => {
-        // await next
-        await next;
-      });
-    } else {
-      // hook update
-      await eden.hook (this.constructor.name + '.update', this, async () => {
-        // await next
-        await next;
-      });
-    }
-=======
-  middleware (store, next, action) {
-    // hook create
-    if (store.model) eden.hook (store.model.constructor.name + '.' + action.type.toLowerCase ().split ('/')[1], store.model);
-
-    // check set
-    if (action.type === mongorito.ActionTypes.QUERY) {
-      // run query
-      return this.__query (store, next, action);
-    }
-
-    // check set
-    if (action.type === mongorito.ActionTypes.SET) {
-      // run set
-      return this.__set (store, next, action);
-    }
-
-    // check get
-    if (store.model && action.type === mongorito.ActionTypes.GET) {
-      // run get
-      return this.__get (store, next, action);
-    }
-
-    // return next action
-    return next (action);
->>>>>>> f9051d0e
-  }
-
-  /**
-   * run get middleware
-   *
-   * @param  {Store}    store
-   * @param  {Function} next
-   * @param  {Object}   action
-   *
-   * @return {*}
-   */
-<<<<<<< HEAD
-  async _remove (next) {
-    // hook create
-    await eden.hook (this.constructor.name + '.remove', this, async () => {
-      // await next
-      await next;
-    });
-=======
-  __get (store, next, action) {
-    // check key
-    if (!action.key) return next (action);
-
-    // get field
-    let field = dot.get (store.model.store.getState ().fields, action.key);
-
-    // check field
-    if (!field) return next (action);
-
-    // set has m odel
-    let hasModel = false;
-
-    // check if has model and is array
-    if (Array.isArray (field)) {
-      // loop field
-      for (let i = 0; i < field.length; i++) {
-        // set has model
-        if (field[i].id && field[i].model) hasModel = true;
-      }
-    }
-
-    // check field type
-    if (hasModel) {
-      // return Promise
-      return new Promise (async (resolve) => {
-        // set values
-        let values = [];
-
-        // loop field
-        for (let i = 0; i < field.length; i++) {
-          // check field type
-          if (field[i].id && field[i].model) {
-            // load model
-            let built = model (field[i].model);
-
-            // find
-            built = await built.findById (field[i].id);
-
-            // return find by id
-            if (built) values.push (built);
-          } else {
-            // push field value
-            if (field[i]) values.push (field[i]);
-          }
-        }
-
-        // resolve
-        resolve (values);
-      });
-    } else if (field.id && field.model) {
-      // load model
-      let built = model (field.model);
-
-      // return find by id
-      return built.findById (field.id);
-    }
-
-    // return next action
-    return next (action);
->>>>>>> f9051d0e
-  }
-
-  /**
-   * run set middleware
-   *
-   * @param  {Store}    store
-   * @param  {Function} next
-   * @param  {Object}   action
-   *
-   * @return {*}
-   */
-  __set (store, next, action) {
-    // loop fields
-    for (var key in action.fields) {
-      // check if array
-      if (Array.isArray (action.fields[key])) {
-        // loop
-        for (let i = 0; i < action.fields[key].length; i++) {
-          // set value
-          action.fields[key][i] = this.sanitise (action.fields[key][i]);
-        }
-      } else {
-        action.fields[key] = this.sanitise (action.fields[key]);
-      }
-    }
-
-    // return next action
-    return next (action);
-  }
-
-  /**
-   * run query middleware
-   *
-   * @param  {Store}    store
-   * @param  {Function} next
-   * @param  {Object}   action
-   *
-   * @return {*}
-   */
-  __query (store, next, action) {
-    // loop for _id fix
-    for (let i = 0; i < action.query.length; i++) {
-      // check where
-      if (action.query[i][0] === 'where') {
-        // check id
-        if (action.query[i][1][0] === '_id' && (typeof action.query[i][1][1] === 'string')) {
-          action.query[i][1][0] = mongodb.ObjectID (action.query[i][1][1]);
-        }
-        if (typeof action.query[i][1] === 'object') {
-        //  console.log (action.query[i][1]);
-        }
-      }
-    }
-
-    // return next action
-    return next (action);
-  }
-}
-
-// build middleware
-new middleware ();
-
-/**
- * export default Model class
- *
- * @type {Model}
- */
-exports = module.exports = Model;
+
+// require dependencies
+const dot       = require ('dot-prop');
+const eden      = require ('eden');
+const mongodb   = require ('mongodb');
+const mongorito = require ('mongorito');
+
+/**
+ * build model
+ */
+class Model extends mongorito.Model {
+  /**
+   * construct model entity
+   */
+  constructor () {
+    // run super
+    super (...arguments);
+
+    // bind methods
+    this.model = this.model.bind (this);
+  }
+
+  /**
+   * gets model
+   *
+   * @param key
+   * @returns {Promise}
+   */
+  async model (key) {
+    // return get
+    return this.get (key);
+  }
+}
+
+/**
+ * build middleware class
+ *
+ * @type {[type]}
+ */
+class middleware {
+  /**
+   * construct model middleware
+   */
+  constructor () {
+    // use middleware
+    Model.use (() => store => next => action => {
+      // run middleware
+      return this.middleware (store, next, action);
+    });
+  }
+
+  /**
+   * sanitises field to object
+   *
+   * @param  {Object} field
+   *
+   * @return {Object|*}
+   */
+  sanitise (field) {
+    // check field
+    if (!(field instanceof mongorito.Model)) return field;
+
+    // save field if not saved
+    if (!field.get ('_id')) return false;
+
+    // return object
+    return {
+      'id'    : field.get ('_id').toString (),
+      'model' : field.constructor.name
+    };
+  }
+
+  /**
+   * middleware Function
+   *
+   * @param  {*}        store
+   * @param  {Function} next
+   * @param  {Object}   action
+   *
+   * @return {Promise}
+   */
+  middleware (store, next, action) {
+    // hook create
+    if (store.model) eden.hook (store.model.constructor.name + '.' + action.type.toLowerCase ().split ('/')[1], store.model);
+
+    // check set
+    if (action.type === mongorito.ActionTypes.QUERY) {
+      // run query
+      return this.__query (store, next, action);
+    }
+
+    // check set
+    if (action.type === mongorito.ActionTypes.SET) {
+      // run set
+      return this.__set (store, next, action);
+    }
+
+    // check get
+    if (store.model && action.type === mongorito.ActionTypes.GET) {
+      // run get
+      return this.__get (store, next, action);
+    }
+
+    // return next action
+    return next (action);
+  }
+
+  /**
+   * run get middleware
+   *
+   * @param  {Store}    store
+   * @param  {Function} next
+   * @param  {Object}   action
+   *
+   * @return {*}
+   */
+  __get (store, next, action) {
+    // check key
+    if (!action.key) return next (action);
+
+    // get field
+    let field = dot.get (store.model.store.getState ().fields, action.key);
+
+    // check field
+    if (!field) return next (action);
+
+    // set has m odel
+    let hasModel = false;
+
+    // check if has model and is array
+    if (Array.isArray (field)) {
+      // loop field
+      for (let i = 0; i < field.length; i++) {
+        // set has model
+        if (field[i].id && field[i].model) hasModel = true;
+      }
+    }
+
+    // check field type
+    if (hasModel) {
+      // return Promise
+      return new Promise (async (resolve) => {
+        // set values
+        let values = [];
+
+        // loop field
+        for (let i = 0; i < field.length; i++) {
+          // check field type
+          if (field[i].id && field[i].model) {
+            // load model
+            let built = model (field[i].model);
+
+            // find
+            built = await built.findById (field[i].id);
+
+            // return find by id
+            if (built) values.push (built);
+          } else {
+            // push field value
+            if (field[i]) values.push (field[i]);
+          }
+        }
+
+        // resolve
+        resolve (values);
+      });
+    } else if (field.id && field.model) {
+      // load model
+      let built = model (field.model);
+
+      // return find by id
+      return built.findById (field.id);
+    }
+
+    // return next action
+    return next (action);
+  }
+
+  /**
+   * run set middleware
+   *
+   * @param  {Store}    store
+   * @param  {Function} next
+   * @param  {Object}   action
+   *
+   * @return {*}
+   */
+  __set (store, next, action) {
+    // loop fields
+    for (var key in action.fields) {
+      // check if array
+      if (Array.isArray (action.fields[key])) {
+        // loop
+        for (let i = 0; i < action.fields[key].length; i++) {
+          // set value
+          action.fields[key][i] = this.sanitise (action.fields[key][i]);
+        }
+      } else {
+        action.fields[key] = this.sanitise (action.fields[key]);
+      }
+    }
+
+    // return next action
+    return next (action);
+  }
+
+  /**
+   * run query middleware
+   *
+   * @param  {Store}    store
+   * @param  {Function} next
+   * @param  {Object}   action
+   *
+   * @return {*}
+   */
+  __query (store, next, action) {
+    // loop for _id fix
+    for (let i = 0; i < action.query.length; i++) {
+      // check where
+      if (action.query[i][0] === 'where') {
+        // check id
+        if (action.query[i][1][0] === '_id' && (typeof action.query[i][1][1] === 'string')) {
+          action.query[i][1][0] = mongodb.ObjectID (action.query[i][1][1]);
+        }
+        if (typeof action.query[i][1] === 'object') {
+        //  console.log (action.query[i][1]);
+        }
+      }
+    }
+
+    // return next action
+    return next (action);
+  }
+}
+
+// build middleware
+new middleware ();
+
+/**
+ * export default Model class
+ *
+ * @type {Model}
+ */
+exports = module.exports = Model;